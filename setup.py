# Copyright (c) 2016 - for information on the respective copyright owner
# see the NOTICE file and/or the repository https://github.com/boschresearch/assets2036py.
#
# Licensed under the Apache License, Version 2.0 (the "License");
# you may not use this file except in compliance with the License.
# You may obtain a copy of the License at
#
#     http://www.apache.org/licenses/LICENSE-2.0
#
# Unless required by applicable law or agreed to in writing, software
# distributed under the License is distributed on an "AS IS" BASIS,
# WITHOUT WARRANTIES OR CONDITIONS OF ANY KIND, either express or implied.
# See the License for the specific language governing permissions and
# limitations under the License.

from os import path
from setuptools import setup, find_packages

here = path.abspath(path.dirname(__file__))


with open(path.join(here, 'README.md'), encoding='utf-8') as f:
    long_description = f.read()

setup(
    name='assets2036py',
<<<<<<< HEAD
    version='0.1.2',
=======
    version='0.1.3',
>>>>>>> 91c034e4
    url='https://github.com/boschresearch/assets2036spy',
    license='BIOS',
    author='Daniel Ewert (CR/APT5)',
    author_email='Daniel.Ewert@de.bosch.com',
    description='helper library to easily implement assets2036',
    long_description=long_description,
    long_description_content_type='text/markdown',
    packages=find_packages(exclude=['contrib', 'docs', 'tests', 'examples']),
    install_requires=['jsonschema', 'paho-mqtt', "python-dateutil"],
    package_data={"assets2036py": ["resources/*.json", "py.typed"]}
)<|MERGE_RESOLUTION|>--- conflicted
+++ resolved
@@ -24,11 +24,7 @@
 
 setup(
     name='assets2036py',
-<<<<<<< HEAD
-    version='0.1.2',
-=======
     version='0.1.3',
->>>>>>> 91c034e4
     url='https://github.com/boschresearch/assets2036spy',
     license='BIOS',
     author='Daniel Ewert (CR/APT5)',
